--- conflicted
+++ resolved
@@ -14,6 +14,7 @@
 from ..estimators.body_estimators.humanwarper import HumanWarper
 from ..estimators.face_estimators.ags import AGSEstimator
 from ..estimators.face_estimators.basic_attributes import BasicAttributesEstimator
+from ..estimators.face_estimators.credibility_check import CredibilityCheckEstimator
 from ..estimators.face_estimators.emotions import EmotionsEstimator
 from ..estimators.face_estimators.eyes import EyeEstimator, GazeEstimator
 from ..estimators.face_estimators.face_descriptor import FaceDescriptorEstimator
@@ -24,13 +25,7 @@
 from ..estimators.face_estimators.mask import MaskEstimator
 from ..estimators.face_estimators.mouth_state import MouthStateEstimator
 from ..estimators.face_estimators.warp_quality import WarpQualityEstimator
-<<<<<<< HEAD
 from ..estimators.image_estimators.orientation_mode import OrientationModeEstimator
-=======
-from ..estimators.face_estimators.mask import MaskEstimator
-from ..estimators.face_estimators.glasses import GlassesEstimator
-from ..estimators.face_estimators.credibility_check import CredibilityCheckEstimator
->>>>>>> dfa6f021
 from ..faceengine.setting_provider import DetectorType, FaceEngineSettingsProvider, RuntimeSettingsProvider
 from ..globals import DEFAULT_HUMAN_DESCRIPTOR_VERSION as DHDV
 from ..indexes.builder import IndexBuilder
@@ -306,7 +301,6 @@
         """
         return GlassesEstimator(self._faceEngine.createGlassesEstimator())
 
-<<<<<<< HEAD
     def createLivenessV1Estimator(
         self,
     ) -> LivenessV1Estimator:
@@ -320,25 +314,24 @@
     def createOrientationModeEstimator(self) -> OrientationModeEstimator:
         """
         Create an orientation mode estimator
-=======
+
+        Returns:
+            estimator
+        """
+        return OrientationModeEstimator(self._faceEngine.createOrientationEstimator())
+
+    def createIndexBuilder(self) -> IndexBuilder:
+        """
+        Create an index builder for face
+        Returns:
+            index builder
+        """
+        return IndexBuilder(self._faceEngine)
+
     def createCredibilityCheckEstimator(self) -> CredibilityCheckEstimator:
         """
         Create a credibility check estimator.
->>>>>>> dfa6f021
-
-        Returns:
-            estimator
-        """
-<<<<<<< HEAD
-        return OrientationModeEstimator(self._faceEngine.createOrientationEstimator())
-
-    def createIndexBuilder(self) -> IndexBuilder:
-        """
-        Create an index builder for face
-        Returns:
-            index builder
-        """
-        return IndexBuilder(self._faceEngine)
-=======
-        return CredibilityCheckEstimator(self._faceEngine.createCredibilityCheckEstimator())
->>>>>>> dfa6f021
+        Returns:
+            estimator
+        """
+        return CredibilityCheckEstimator(self._faceEngine.createCredibilityCheckEstimator())