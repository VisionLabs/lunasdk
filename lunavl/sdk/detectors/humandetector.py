"""
Module contains function for detection human bodies on images.
"""
from typing import Optional, Union, List, Dict, Any

from FaceEngine import (
    HumanDetectionType,
    Human,
    HumanLandmarks17 as CoreLandmarks17,
    Detection,
    Image as CoreImage,
    Rect as CoreRectI,
<<<<<<< HEAD
)  # pylint: disable=E0611,E0401; pylint: disable=E0611,E0401; pylint: disable=E0611,E0401; pylint: disable=E0611,E0401; pylint: disable=E0611,E0401; pylint: disable=E0611,E0401; pylint: disable=E0611,E0401; pylint: disable=E0611,E0401
=======
)  # pylint: disable=E0611,E0401
>>>>>>> dc9292f4

from .base import (
    ImageForDetection,
    ImageForRedetection,
    BaseDetection,
    assertImageForDetection,
    getArgsForCoreDetectorForImages,
    collectAndRaiseErrorIfOccurred,
)
from ..base import LandmarksWithScore
from ..errors.errors import LunaVLError
from ..errors.exceptions import CoreExceptionWrap, assertError, LunaSDKException
from ..image_utils.geometry import Rect
from ..image_utils.image import VLImage


def _createCoreHumans(image: ImageForRedetection) -> List[Human]:
    """
    Create core humans for redetection
    Args:
        image: image and bounding boxes for redetection

    Returns:
        Human object list. one object for one bbox
    """
    humans = [Human() for _ in range(len(image.bBoxes))]
    for index, human in enumerate(humans):
        human.img = image.image.coreImage
        human.detection.setRawRect(image.bBoxes[index].coreRectF)
        human.detection.setScore(1)
    return humans


class Landmarks17(LandmarksWithScore):
    """
    Landmarks17
    """

    #  pylint: disable=W0235
    def __init__(self, coreLandmark17: CoreLandmarks17):
        """
        Init

        Args:
            coreLandmark17: core landmarks
        """
        super().__init__(coreLandmark17)


class HumanDetection(BaseDetection):
    """
    Attributes:
        landmarks17 (Optional[Landmarks17]): optional landmarks17
    """

    __slots__ = ("landmarks17",)

    def __init__(self, coreDetection: Human, image: VLImage):
        """
        Init.

        Args:
            coreDetection: core detection
        """
        super().__init__(coreDetection, image)

        if coreDetection.landmarks17_opt.isValid():
            self.landmarks17: Optional[Landmarks17] = Landmarks17(coreDetection.landmarks17_opt.value())
        else:
            self.landmarks17 = None

    def asDict(self) -> Dict[str, Any]:
        """
        Convert human detection to dict (json).

        Returns:
            dict. required keys: 'rect', 'score'. optional keys: 'landmarks5', 'landmarks68'
        """
        res = super().asDict()
        if self.landmarks17 is not None:
            res["landmarks17"] = self.landmarks17.asDict()
        return res


class HumanDetector:
    """
    Human body detector.

    Attributes:
        _detector (IDetectorPtr): core detector
    """

    __slots__ = ("_detector",)

    def __init__(self, detectorPtr):
        self._detector = detectorPtr

    @staticmethod
    def _getDetectionType(detectLandmarks: bool = True) -> HumanDetectionType:
        """
        Get  core detection type

        Args:
            detectLandmarks: detect or not landmarks
        Returns:
            detection type
        """
        toDetect = HumanDetectionType.HDT_BOX

        if detectLandmarks:
            toDetect = HumanDetectionType.HDT_ALL
        return toDetect

    @CoreExceptionWrap(LunaVLError.DetectHumanError)
    def detectOne(
        self, image: VLImage, detectArea: Optional[Rect] = None, detectLandmarks: bool = True
    ) -> Union[None, HumanDetection]:
        """
        Detect just one best detection on the image.

        Args:
            image: image. Format must be R8G8B8
            detectArea: rectangle area which contains human to detect. If not set will be set image.rect
            detectLandmarks: detect or not landmarks
        Returns:
            human detection if human is found otherwise None
        Raises:
            LunaSDKException: if detectOne is failed or image format has wrong  the format
        """
        assertImageForDetection(image)
        detectionType = self._getDetectionType(detectLandmarks)

        if detectArea is None:
            forDetection = ImageForDetection(image=image, detectArea=image.rect)
        else:
            forDetection = ImageForDetection(image=image, detectArea=detectArea)
        imgs, detectAreas = getArgsForCoreDetectorForImages([forDetection])
        error, detectRes = self._detector.detect(imgs, detectAreas, 1, detectionType)
        assertError(error)

        detections = detectRes.getDetections(0)
        landmarks17Array = detectRes.getLandmarks17(0)

        isReplyNotAssumesDetection = detectRes.getSize() == 1
        if isReplyNotAssumesDetection:
            isDetectionExists = len(detections) != 0
            isDetectionExistsNValid = isDetectionExists and detections[0].isValid()
            if not isDetectionExistsNValid:
                return None

        human = Human()
        human.img = image.coreImage
        human.detection = detections[0]
        if landmarks17Array and landmarks17Array[0] is not None:
            human.landmarks17_opt.set(landmarks17Array[0])
        return HumanDetection(human, image)

    @CoreExceptionWrap(LunaVLError.DetectHumansError)
    def detect(
        self, images: List[Union[VLImage, ImageForDetection]], limit: int = 5, detectLandmarks: bool = True
    ) -> List[List[HumanDetection]]:
        """
        Batch detect human bodies on images.

        Args:
            images: input images list. Format must be R8G8B8
            limit: max number of detections per input image
            detectLandmarks: detect or not landmarks
        Returns:
            return list of lists detection, order of detection lists is corresponding to order input images
        """

        def getSingleError(image: CoreImage, detectArea: CoreRectI):
            errorOne, _ = self._detector.detect([image], [detectArea], 1, detectionType)
            return errorOne

        coreImages, detectAreas = getArgsForCoreDetectorForImages(images)
        detectionType = self._getDetectionType(detectLandmarks)

        fsdkErrorRes, fsdkDetectRes = self._detector.detect(coreImages, detectAreas, limit, detectionType)
        collectAndRaiseErrorIfOccurred(fsdkErrorRes, coreImages, detectAreas, getSingleError)

        res = []
        for imageIdx in range(fsdkDetectRes.getSize()):
            imagesDetections = []
            detections = fsdkDetectRes.getDetections(imageIdx)
            landmarks17Array = fsdkDetectRes.getLandmarks17(imageIdx)

            for detection, landmarks17 in zip(detections, landmarks17Array):
                human = Human()
                human.img = coreImages[imageIdx]
                human.detection = detection
                if landmarks17:
                    human.landmarks17_opt.set(landmarks17)
                imagesDetections.append(human)

            image = images[imageIdx]
            vlImage = image if isinstance(image, VLImage) else image.image
            res.append([HumanDetection(human, vlImage) for human in imagesDetections])

        return res

    @CoreExceptionWrap(LunaVLError.DetectHumansError)
    def redetectOne(  # noqa: F811
        self, image: VLImage, bBox: Union[Rect, HumanDetection]
    ) -> Union[None, HumanDetection]:
        """
        Redetect human body on an image in area, restricted with image.bBox, bBox or detection.

        Args:
            image: image with a bounding box, or just VLImage. If VLImage provided, one of bBox or detection
                should be defined.
            bBox: detection bounding box

        Returns:
            detection if human body found otherwise None
        Raises:
            LunaSDKException if an error occurs
        """
        assertImageForDetection(image)
        if isinstance(bBox, Rect):
            coreBBox = Detection(bBox.coreRectF, 1.0)
        else:
            coreBBox = bBox.coreEstimation.detection

        error, detectRes = self._detector.redetectOne(image.coreImage, coreBBox)

        assertError(error)
        if detectRes.isValid():
            return HumanDetection(detectRes, image)
        return None

    @CoreExceptionWrap(LunaVLError.DetectHumansError)
    def redetect(self, images: List[ImageForRedetection]) -> List[List[Union[HumanDetection, None]]]:
        """
        Redetect human on each image.image in area, restricted with image.bBox.

        Args:
            images: images with a bounding boxes

        Returns:
            detections
        Raises:
            LunaSDKException if an error occurs, context contains all errors
        """
        res = []
        errors = []
        errorDuringProgress = False
        for image in images:
            imageRes = []
            for bBox in image.bBoxes:
                try:
                    detection = self.redetectOne(image.image, bBox=bBox)
                    imageRes.append(detection)
                    errors.append(LunaVLError.Ok.format(LunaVLError.Ok.description))
                except LunaSDKException as exc:
                    errors.append(exc.error)
                    errorDuringProgress = True
                    break
            res.append(imageRes)
        if errorDuringProgress:
            raise LunaSDKException(LunaVLError.BatchedInternalError, errors)
        return res<|MERGE_RESOLUTION|>--- conflicted
+++ resolved
@@ -10,11 +10,7 @@
     Detection,
     Image as CoreImage,
     Rect as CoreRectI,
-<<<<<<< HEAD
-)  # pylint: disable=E0611,E0401; pylint: disable=E0611,E0401; pylint: disable=E0611,E0401; pylint: disable=E0611,E0401; pylint: disable=E0611,E0401; pylint: disable=E0611,E0401; pylint: disable=E0611,E0401; pylint: disable=E0611,E0401
-=======
 )  # pylint: disable=E0611,E0401
->>>>>>> dc9292f4
 
 from .base import (
     ImageForDetection,
