--- conflicted
+++ resolved
@@ -365,11 +365,7 @@
         return res
 
     def setDetectionComparer(self):
-<<<<<<< HEAD
-        """"""
-=======
         """
         set detection comparer
         """
->>>>>>> dfa6f021
         pass