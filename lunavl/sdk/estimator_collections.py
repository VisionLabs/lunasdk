--- conflicted
+++ resolved
@@ -47,15 +47,12 @@
     Mask = 10
     #: glasses estimator
     Glasses = 11
-<<<<<<< HEAD
     #: liveness v1 estimator
     LivenessV1 = 12
     #: orientation mode estimator
     OrientationMode = 13
-=======
     #: credibility check estimator
-    CredibilityCheck = 12
->>>>>>> dfa6f021
+    CredibilityCheck = 14
 
 
 class FaceEstimatorsCollection:
@@ -74,12 +71,9 @@
         _descriptorEstimator (Optional[FaceDescriptorEstimator]): lazy load face descriptor estimator
         _maskEstimator (Optional[MaskEstimator]): lazy mask estimator
         _glassesEstimator (Optional[GlassesEstimator]): lazy glasses estimator
-<<<<<<< HEAD
         _livenessV1Estimator (Optional[LivenessV1Estimator]): lazy livenessv1 estimator
         _orientationModeEstimator (Optional[OrientationModeEstimator]): lazy orientation mode estimator
-=======
         _credibilityCheckEstimator (Optional[CredibilityCheckEstimator]): lazy credibility check estimator
->>>>>>> dfa6f021
         warper (Optional[Warper]): warper
     """
 
@@ -97,12 +91,9 @@
         "_descriptorEstimator",
         "_maskEstimator",
         "_glassesEstimator",
-<<<<<<< HEAD
         "_livenessV1Estimator",
         "_orientationModeEstimator",
-=======
         "_credibilityCheckEstimator",
->>>>>>> dfa6f021
     )
 
     def __init__(
@@ -131,12 +122,9 @@
         self._descriptorEstimator: Union[None, FaceDescriptorEstimator] = None
         self._maskEstimator: Union[None, MaskEstimator] = None
         self._glassesEstimator: Union[None, GlassesEstimator] = None
-<<<<<<< HEAD
         self._livenessV1Estimator: Union[None, LivenessV1Estimator] = None
         self._orientationModeEstimator: Union[None, OrientationModeEstimator] = None
-=======
         self._credibilityCheckEstimator: Union[None, CredibilityCheckEstimator] = None
->>>>>>> dfa6f021
         self.warper: FaceWarper = self._faceEngine.createFaceWarper()
 
         if startEstimators:
@@ -213,15 +201,12 @@
             self._maskEstimator = self._faceEngine.createMaskEstimator()
         elif estimator == FaceEstimator.Glasses:
             self._glassesEstimator = self._faceEngine.createGlassesEstimator()
-<<<<<<< HEAD
         elif estimator == FaceEstimator.LivenessV1:
             self._livenessV1Estimator = self._faceEngine.createLivenessV1Estimator()
         elif estimator == FaceEstimator.OrientationMode:
             self._orientationModeEstimator = self._faceEngine.createOrientationModeEstimator()
-=======
         elif estimator == FaceEstimator.CredibilityCheck:
             self._credibilityCheckEstimator = self._faceEngine.createCredibilityCheckEstimator()
->>>>>>> dfa6f021
         else:
             raise ValueError("Bad estimator type")
 
@@ -480,20 +465,13 @@
         self._glassesEstimator = newEstimator
 
     @property
-<<<<<<< HEAD
     def livenessV1Estimator(self) -> LivenessV1Estimator:
         """
         LivenessV1 estimator.
-=======
-    def credibilityCheckEstimator(self) -> CredibilityCheckEstimator:
-        """
-        Get credibility check estimator.
->>>>>>> dfa6f021
-
-        If estimator is initialized it will be returned otherwise it will be initialized and returned
-
-        Returns:
-<<<<<<< HEAD
+
+        If estimator is initialized it will be returned otherwise it will be initialized and returned
+
+        Returns:
             estimator
         """
         if self._livenessV1Estimator is None:
@@ -532,7 +510,12 @@
             newEstimator: new estimator
         """
         self._orientationModeEstimator = newEstimator
-=======
+
+    @property
+    def credibilityCheckEstimator(self) -> CredibilityCheckEstimator:
+        """
+        Get credibility check estimator.
+        Returns:
             credibility check estimator
         """
         if self._credibilityCheckEstimator is None:
@@ -547,7 +530,6 @@
             newEstimator: new credibility check estimator
         """
         self._credibilityCheckEstimator = newEstimator
->>>>>>> dfa6f021
 
     @property
     def faceEngine(self) -> VLFaceEngine:
