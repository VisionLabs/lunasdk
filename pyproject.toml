--- conflicted
+++ resolved
@@ -11,11 +11,7 @@
 
 [tool.poetry]
 name = "lunavl"
-<<<<<<< HEAD
-version = "1.5.1"
-=======
-version = "1.6.0"
->>>>>>> f22090bf
+version = "1.6.1"
 description = "Python interface for VisionLabs Luna platform"
 authors = ["VisionLabs <m.limonov@visionlabs.ru>"]
 repository = "https://github.com/VisionLabs/lunasdk"
